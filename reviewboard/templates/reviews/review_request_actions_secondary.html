{% load djblets_utils %}
{% load i18n %}
<<<<<<< HEAD
{% load staticfiles %}

{% if request.user == review_request.submitter or perms.reviews.can_change_status and review_request.public%}
{%  if review_request.status == 'P' %}
=======
{% ifuserorperm review_request.submitter_id "reviews.can_change_status" %}
{%  if review_request.public %}
{%    ifequal review_request.status 'P' %}
>>>>>>> cba6da30
 <li>
  <a id="close-review-request-link" href="#">{% trans "Close" %} <img src="{% static "rb/images/dropdown.png" %}" width="7" height="5" border="0" alt="" /></a>
  <ul class="menu" style="display: none;">
   <li><a id="link-review-request-close-submitted" href="#">{% trans "Submitted" %}</a></li>
   <li><a id="discard-review-request-link" href="#">{% trans "Discarded" %}</a></li>
{%   if perms.reviews.delete_reviewrequest %}
   <li><a id="delete-review-request-link" href="#">{% trans "Delete Permanently" %}</a></li>
{%   endif %}
  </ul>
 </li>
{%  endif %}
<<<<<<< HEAD
{% endif %}
{% if request.user == review_request.submitter or perms.reviews.can_edit_reviewrequest %}
 <li><a id="upload-screenshot-link" href="#">{% trans "Add Screenshot" %}</a></li>
 <li><a id="upload-file-link" href="#">{% trans "Add File" %}</a></li>
{%  if upload_diff_form %}
 <li><a id="upload-diff-link" href="#">{% if review_request_details.diffset or review_request.diffset_history.diffsets.count %}{% trans "Update Diff" %}{% else %}{% trans "Upload Diff" %}{% endif %}</a></li>
{%  endif %}
{% endif %}
=======
{% endifuserorperm %}
{% ifuserorperm review_request.submitter_id "reviews.can_edit_reviewrequest" %}
 <li><a id="upload-screenshot-link" href="#">{% trans "Add Screenshot" %}</a></li>
 <li><a id="upload-file-link" href="#">{% trans "Add File" %}</a></li>
{% if upload_diff_form %}
 <li><a id="upload-diff-link" href="#">{% if has_diffs %}{% trans "Update Diff" %}{% else %}{% trans "Upload Diff" %}{% endif %}</a></li>
{% endif %}
{% endifuserorperm %}
>>>>>>> cba6da30
<|MERGE_RESOLUTION|>--- conflicted
+++ resolved
@@ -1,15 +1,9 @@
 {% load djblets_utils %}
 {% load i18n %}
-<<<<<<< HEAD
 {% load staticfiles %}
 
-{% if request.user == review_request.submitter or perms.reviews.can_change_status and review_request.public%}
+{% if request.user.pk == review_request.submitter_id or perms.reviews.can_change_status and review_request.public %}
 {%  if review_request.status == 'P' %}
-=======
-{% ifuserorperm review_request.submitter_id "reviews.can_change_status" %}
-{%  if review_request.public %}
-{%    ifequal review_request.status 'P' %}
->>>>>>> cba6da30
  <li>
   <a id="close-review-request-link" href="#">{% trans "Close" %} <img src="{% static "rb/images/dropdown.png" %}" width="7" height="5" border="0" alt="" /></a>
   <ul class="menu" style="display: none;">
@@ -21,22 +15,11 @@
   </ul>
  </li>
 {%  endif %}
-<<<<<<< HEAD
 {% endif %}
-{% if request.user == review_request.submitter or perms.reviews.can_edit_reviewrequest %}
+{% if request.user.pk == review_request.submitter_id or perms.reviews.can_edit_reviewrequest %}
  <li><a id="upload-screenshot-link" href="#">{% trans "Add Screenshot" %}</a></li>
  <li><a id="upload-file-link" href="#">{% trans "Add File" %}</a></li>
 {%  if upload_diff_form %}
- <li><a id="upload-diff-link" href="#">{% if review_request_details.diffset or review_request.diffset_history.diffsets.count %}{% trans "Update Diff" %}{% else %}{% trans "Upload Diff" %}{% endif %}</a></li>
+ <li><a id="upload-diff-link" href="#">{% if has_diffs %}{% trans "Update Diff" %}{% else %}{% trans "Upload Diff" %}{% endif %}</a></li>
 {%  endif %}
-{% endif %}
-=======
-{% endifuserorperm %}
-{% ifuserorperm review_request.submitter_id "reviews.can_edit_reviewrequest" %}
- <li><a id="upload-screenshot-link" href="#">{% trans "Add Screenshot" %}</a></li>
- <li><a id="upload-file-link" href="#">{% trans "Add File" %}</a></li>
-{% if upload_diff_form %}
- <li><a id="upload-diff-link" href="#">{% if has_diffs %}{% trans "Update Diff" %}{% else %}{% trans "Upload Diff" %}{% endif %}</a></li>
-{% endif %}
-{% endifuserorperm %}
->>>>>>> cba6da30
+{% endif %}