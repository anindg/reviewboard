from __future__ import unicode_literals

import imp
import logging
import sys

from django import forms
from django.contrib.admin.widgets import FilteredSelectMultiple
from django.core.exceptions import ValidationError
from django.utils import six
from django.utils.translation import ugettext_lazy as _
from djblets.util.filesystem import is_exe_in_path

from reviewboard.admin.validation import validate_bug_tracker
from reviewboard.hostingsvcs.errors import (AuthorizationError,
                                            SSHKeyAssociationError,
                                            TwoFactorAuthCodeRequiredError)
from reviewboard.hostingsvcs.models import HostingServiceAccount
from reviewboard.hostingsvcs.service import (get_hosting_services,
                                             get_hosting_service)
from reviewboard.scmtools.errors import (AuthenticationError,
                                         UnverifiedCertificateError)
from reviewboard.scmtools.models import Repository, Tool
from reviewboard.site.models import LocalSite
from reviewboard.site.urlresolvers import local_site_reverse
from reviewboard.site.validation import validate_review_groups, validate_users
from reviewboard.ssh.client import SSHClient
from reviewboard.ssh.errors import (BadHostKeyError,
                                    UnknownHostKeyError)


class RepositoryForm(forms.ModelForm):
    """A form for creating and updating repositories.

    This form provides an interface for creating and updating repositories,
    handling the association with hosting services, linking accounts,
    dealing with SSH keys and SSL certificates, and more.
    """
    REPOSITORY_INFO_FIELDSET = _('Repository Information')
    BUG_TRACKER_FIELDSET = _('Bug Tracker')
    SSH_KEY_FIELDSET = _('Review Board Server SSH Key')

    NO_HOSTING_SERVICE_ID = 'custom'
    NO_HOSTING_SERVICE_NAME = _('(None - Custom Repository)')

    NO_BUG_TRACKER_ID = 'none'
    NO_BUG_TRACKER_NAME = _('(None)')

    CUSTOM_BUG_TRACKER_ID = 'custom'
    CUSTOM_BUG_TRACKER_NAME = _('(Custom Bug Tracker)')

    IGNORED_SERVICE_IDS = ('none', 'custom')

    DEFAULT_PLAN_ID = 'default'
    DEFAULT_PLAN_NAME = _('Default')

    # Host trust state
    reedit_repository = forms.BooleanField(
        label=_("Re-edit repository"),
        required=False)

    trust_host = forms.BooleanField(
        label=_("I trust this host"),
        required=False)

    # Repository Hosting fields
    hosting_type = forms.ChoiceField(
        label=_("Hosting service"),
        required=True,
        initial=NO_HOSTING_SERVICE_ID)

    hosting_url = forms.CharField(
        label=_('Service URL'),
        required=True,
        widget=forms.TextInput(attrs={'size': 30}))

    hosting_account = forms.ModelChoiceField(
        label=_('Account'),
        required=True,
        empty_label=_('<Link a new account>'),
        help_text=_("Link this repository to an account on the hosting "
                    "service. This username may be used as part of the "
                    "repository URL, depending on the hosting service and "
                    "plan."),
        queryset=HostingServiceAccount.objects.none())

    hosting_account_username = forms.CharField(
        label=_('Account username'),
        required=True,
        widget=forms.TextInput(attrs={'size': 30, 'autocomplete': 'off'}))

    hosting_account_password = forms.CharField(
        label=_('Account password'),
        required=True,
        widget=forms.PasswordInput(attrs={'size': 30, 'autocomplete': 'off'}))

    hosting_account_two_factor_auth_code = forms.CharField(
        label=_('Two-factor auth code'),
        required=True,
        widget=forms.TextInput(attrs={'size': 30, 'autocomplete': 'off'}))

    # Repository Information fields
    tool = forms.ModelChoiceField(
        label=_("Repository type"),
        required=True,
        empty_label=None,
        queryset=Tool.objects.all())

    repository_plan = forms.ChoiceField(
        label=_('Repository plan'),
        required=True,
        help_text=_('The plan for your repository on this hosting service. '
                    'This must match what is set for your repository.'))

    # Auto SSH key association field
    associate_ssh_key = forms.BooleanField(
        label=_('Associate my SSH key with the hosting service'),
        required=False,
        help_text=_('Add the Review Board public SSH key to the list of '
                    'authorized SSH keys on the hosting service.'))

    NO_KEY_HELP_FMT = (_('This repository type supports SSH key association, '
                         'but the Review Board server does not have an SSH '
                         'key. <a href="%s">Add an SSH key.</a>'))

    # Bug Tracker fields
    bug_tracker_use_hosting = forms.BooleanField(
        label=_("Use hosting service's bug tracker"),
        initial=False,
        required=False)

    bug_tracker_type = forms.ChoiceField(
        label=_("Type"),
        required=True,
        initial=NO_BUG_TRACKER_ID)

    bug_tracker_hosting_url = forms.CharField(
        label=_('URL'),
        required=True,
        widget=forms.TextInput(attrs={'size': 30}))

    bug_tracker_plan = forms.ChoiceField(
        label=_('Bug tracker plan'),
        required=True)

    bug_tracker_hosting_account_username = forms.CharField(
        label=_('Account username'),
        required=True,
        widget=forms.TextInput(attrs={'size': 30, 'autocomplete': 'off'}))

    bug_tracker = forms.CharField(
        label=_("Bug tracker URL"),
        max_length=256,
        required=False,
        widget=forms.TextInput(attrs={'size': '60'}),
        help_text=(
            _("The optional path to the bug tracker for this repository. The "
              "path should resemble: http://www.example.com/issues?id=%%s, "
              "where %%s will be the bug number.")
            % ()),  # We do this wacky formatting trick because otherwise
                    # xgettext gets upset that it sees a format string with
                    # positional arguments and will abort when trying to
                    # extract the message catalog.
        validators=[validate_bug_tracker])

    # Perforce-specific fields
    use_ticket_auth = forms.BooleanField(
        label=_("Use ticket-based authentication"),
        initial=False,
        required=False)

    def __init__(self, *args, **kwargs):
        self.local_site_name = kwargs.pop('local_site_name', None)

        super(RepositoryForm, self).__init__(*args, **kwargs)

        self.hostkeyerror = None
        self.certerror = None
        self.userkeyerror = None
        self.hosting_account_linked = False
        self.local_site = None
        self.repository_forms = {}
        self.bug_tracker_forms = {}
        self.hosting_service_info = {}
        self.validate_repository = True
        self.cert = None

        # Determine the local_site that will be associated with any
        # repository coming from this form.
        #
        # We're careful to disregard any local_sites that are specified
        # from the form data. The caller needs to pass in a local_site_name
        # to ensure that it will be used.
        if self.local_site_name:
            self.local_site = LocalSite.objects.get(name=self.local_site_name)
        elif self.instance and self.instance.local_site:
            self.local_site = self.instance.local_site
            self.local_site_name = self.local_site.name
        elif self.fields['local_site'].initial:
            self.local_site = self.fields['local_site'].initial
            self.local_site_name = self.local_site.name

        # Grab the entire list of HostingServiceAccounts that can be
        # used by this form. When the form is actually being used by the
        # user, the listed accounts will consist only of the ones available
        # for the selected hosting service.
        hosting_accounts = HostingServiceAccount.objects.accessible(
            local_site=self.local_site)
        self.fields['hosting_account'].queryset = hosting_accounts

        # Standard forms don't support 'instance', so don't pass it through
        # to any created hosting service forms.
        if 'instance' in kwargs:
            kwargs.pop('instance')

        # Load the list of repository forms and hosting services.
        hosting_service_choices = []
        bug_tracker_choices = []

        for hosting_service_id, hosting_service in get_hosting_services():
            if hosting_service.supports_repositories:
                hosting_service_choices.append((hosting_service_id,
                                                hosting_service.name))

            if hosting_service.supports_bug_trackers:
                bug_tracker_choices.append((hosting_service_id,
                                            hosting_service.name))

            self.bug_tracker_forms[hosting_service_id] = {}
            self.repository_forms[hosting_service_id] = {}
            self.hosting_service_info[hosting_service_id] = {
                'scmtools': hosting_service.supported_scmtools,
                'plans': [],
                'planInfo': {},
                'self_hosted': hosting_service.self_hosted,
                'needs_authorization': hosting_service.needs_authorization,
                'supports_bug_trackers': hosting_service.supports_bug_trackers,
                'supports_ssh_key_association':
                    hosting_service.supports_ssh_key_association,
                'supports_two_factor_auth':
                    hosting_service.supports_two_factor_auth,
                'needs_two_factor_auth_code': False,
                'accounts': [
                    {
                        'pk': account.pk,
                        'hosting_url': account.hosting_url,
                        'username': account.username,
                        'is_authorized': account.is_authorized,
                    }
                    for account in hosting_accounts
                    if account.service_name == hosting_service_id
                ],
            }

            try:
                if hosting_service.plans:
                    for type_id, info in hosting_service.plans:
                        form = info.get('form', None)

                        if form:
                            self._load_hosting_service(hosting_service_id,
                                                       hosting_service,
                                                       type_id,
                                                       info['name'],
                                                       form,
                                                       *args, **kwargs)
                elif hosting_service.form:
                    self._load_hosting_service(hosting_service_id,
                                               hosting_service,
                                               self.DEFAULT_PLAN_ID,
                                               self.DEFAULT_PLAN_NAME,
                                               hosting_service.form,
                                               *args, **kwargs)
            except Exception as e:
                logging.error('Error loading hosting service %s: %s'
                              % (hosting_service_id, e),
                              exc_info=1)

        # Build the list of hosting service choices, sorted, with
        # "None" being first.
        hosting_service_choices.sort(key=lambda x: x[1])
        hosting_service_choices.insert(0, (self.NO_HOSTING_SERVICE_ID,
                                           self.NO_HOSTING_SERVICE_NAME))
        self.fields['hosting_type'].choices = hosting_service_choices

        # Now do the same for bug trackers, but have separate None and Custom
        # entries.
        bug_tracker_choices.sort(key=lambda x: x[1])
        bug_tracker_choices.insert(0, (self.NO_BUG_TRACKER_ID,
                                       self.NO_BUG_TRACKER_NAME))
        bug_tracker_choices.insert(1, (self.CUSTOM_BUG_TRACKER_ID,
                                       self.CUSTOM_BUG_TRACKER_NAME))
        self.fields['bug_tracker_type'].choices = bug_tracker_choices

        # Get the current SSH public key that would be used for repositories,
        # if one has been created.
        self.ssh_client = SSHClient(namespace=self.local_site_name)
        ssh_key = self.ssh_client.get_user_key()

        if ssh_key:
            self.public_key = self.ssh_client.get_public_key(ssh_key)
            self.public_key_str = '%s %s' % (
                ssh_key.get_name(),
                ''.join(six.text_type(self.public_key).splitlines())
            )
        else:
            self.public_key = None
            self.public_key_str = ''

        # If no SSH key has been created, disable the key association field.
        if not self.public_key:
            self.fields['associate_ssh_key'].help_text = \
                self.NO_KEY_HELP_FMT % local_site_reverse(
                    'settings-ssh',
                    local_site_name=self.local_site_name)
            self.fields['associate_ssh_key'].widget.attrs['disabled'] = \
                'disabled'

        if self.instance:
            self._populate_repository_info_fields()
            self._populate_hosting_service_fields()
            self._populate_bug_tracker_fields()

    def _load_hosting_service(self, hosting_service_id, hosting_service,
                              repo_type_id, repo_type_label, form_class,
                              *args, **kwargs):
        """Loads a hosting service form.

        The form will be instantiated and added to the list of forms to be
        rendered, cleaned, loaded, and saved.
        """
        plan_info = {}

        if hosting_service.supports_repositories:
            form = form_class(self.data or None)
            self.repository_forms[hosting_service_id][repo_type_id] = form

            if self.instance:
                form.load(self.instance)

        if hosting_service.supports_bug_trackers:
            form = form_class(self.data or None, prefix='bug_tracker')
            self.bug_tracker_forms[hosting_service_id][repo_type_id] = form

            plan_info['bug_tracker_requires_username'] = \
                hosting_service.get_bug_tracker_requires_username(repo_type_id)

            if self.instance:
                form.load(self.instance)

        hosting_info = self.hosting_service_info[hosting_service_id]
        hosting_info['planInfo'][repo_type_id] = plan_info
        hosting_info['plans'].append({
            'type': repo_type_id,
            'label': six.text_type(repo_type_label),
        })

    def _populate_repository_info_fields(self):
        """Populates auxiliary repository info fields in the form.

        Most of the fields under "Repository Info" are core model fields. This
        method populates things which are stored into extra_data.
        """
        self.fields['use_ticket_auth'].initial = \
            self.instance.extra_data.get('use_ticket_auth', False)

    def _populate_hosting_service_fields(self):
        """Populates all the main hosting service fields in the form.

        This populates the hosting service type and the repository plan
        on the form. These are only set if operating on an existing
        repository.
        """
        hosting_account = self.instance.hosting_account

        if hosting_account:
            service = hosting_account.service
            self.fields['hosting_type'].initial = \
                hosting_account.service_name
            self.fields['hosting_url'].initial = hosting_account.hosting_url

            if service.plans:
                self.fields['repository_plan'].choices = [
                    (plan_id, info['name'])
                    for plan_id, info in service.plans
                ]

                repository_plan = \
                    self.instance.extra_data.get('repository_plan', None)

                if repository_plan:
                    self.fields['repository_plan'].initial = repository_plan

    def _populate_bug_tracker_fields(self):
        """Populates all the main bug tracker fields in the form.

        This populates the bug tracker type, plan, and other fields
        related to the bug tracker on the form.
        """
        data = self.instance.extra_data
        bug_tracker_type = data.get('bug_tracker_type', None)

        if (data.get('bug_tracker_use_hosting', False) and
            self.instance.hosting_account):
            # The user has chosen to use the hosting service's bug tracker.
            # We only care about the checkbox. Don't bother populating the form.
            self.fields['bug_tracker_use_hosting'].initial = True
        elif bug_tracker_type == self.NO_BUG_TRACKER_ID:
            # Do nothing.
            return
        elif (bug_tracker_type is not None and
              bug_tracker_type != self.CUSTOM_BUG_TRACKER_ID):
            # A bug tracker service or custom bug tracker was chosen.
            service = get_hosting_service(bug_tracker_type)

            if not service:
                return

            self.fields['bug_tracker_type'].initial = bug_tracker_type
            self.fields['bug_tracker_hosting_url'].initial = \
                data.get('bug_tracker_hosting_url', None)
            self.fields['bug_tracker_hosting_account_username'].initial = \
                data.get('bug_tracker-hosting_account_username', None)

            if service.plans:
                self.fields['bug_tracker_plan'].choices = [
                    (plan_id, info['name'])
                    for plan_id, info in service.plans
                ]

                self.fields['bug_tracker_plan'].initial = \
                    data.get('bug_tracker_plan', None)
        elif self.instance.bug_tracker:
            # We have a custom bug tracker. There's no point in trying to
            # reverse-match it, because we can potentially be wrong when a
            # hosting service has multiple plans with similar bug tracker
            # URLs, so just show it raw. Admins can migrate it if they want.
            self.fields['bug_tracker_type'].initial = \
                self.CUSTOM_BUG_TRACKER_ID

    def _clean_hosting_info(self):
        """Clean the hosting service information.

        If using a hosting service, this will validate that the data
        provided is valid on that hosting service. Then it will create an
        account and link it, if necessary, with the hosting service.
        """
        hosting_type = self.cleaned_data['hosting_type']

        if hosting_type == self.NO_HOSTING_SERVICE_ID:
            self.data['hosting_account'] = None
            self.cleaned_data['hosting_account'] = None
            return

        # This should have been caught during validation, so we can assume
        # it's fine.
        hosting_service_cls = get_hosting_service(hosting_type)
        assert hosting_service_cls

        # Validate that the provided tool is valid for the hosting service.
        tool_name = self.cleaned_data['tool'].name

        if tool_name not in hosting_service_cls.supported_scmtools:
            self.errors['tool'] = self.error_class([
                _('This tool is not supported on the given hosting service')
            ])
            return

        # Now make sure all the account info is correct.
        hosting_account = self.cleaned_data['hosting_account']
        username = self.cleaned_data['hosting_account_username']
        password = self.cleaned_data['hosting_account_password']

        if hosting_service_cls.self_hosted:
            hosting_url = self.cleaned_data['hosting_url'] or None
        else:
            hosting_url = None

        if hosting_service_cls.supports_two_factor_auth:
            two_factor_auth_code = \
                self.cleaned_data['hosting_account_two_factor_auth_code']
        else:
            two_factor_auth_code = None

        if hosting_account and hosting_account.hosting_url != hosting_url:
            self.errors['hosting_account'] = self.error_class([
                _('This account is not compatible with this hosting service '
                  'configuration'),
            ])
            return
        elif hosting_account and not username:
            username = hosting_account.username
        elif not hosting_account and not username:
            self.errors['hosting_account'] = self.error_class([
                _('An account must be linked in order to use this hosting '
                  'service'),
            ])
            return

        if not hosting_account:
            # See if this account with the supplied credentials already
            # exists. If it does, we don't want to create a new entry.
            try:
                hosting_account = HostingServiceAccount.objects.get(
                    service_name=hosting_type,
                    username=username,
                    hosting_url=hosting_url,
                    local_site=self.local_site)
            except HostingServiceAccount.DoesNotExist:
                # That's fine. We're just going to create it later.
                pass

        plan = self.cleaned_data['repository_plan'] or self.DEFAULT_PLAN_ID

        # Set the main repository fields (Path, Mirror Path, etc.) based on
        # the field definitions in the hosting service.
        #
        # This will take into account the hosting service's form data for
        # the given repository plan, the main form data, and the hosting
        # account information.
        #
        # It's expected that the required fields will have validated by now.
        repository_form = self.repository_forms[hosting_type][plan]
        field_vars = repository_form.cleaned_data.copy()
        field_vars.update(self.cleaned_data)

        # If the hosting account needs to authorize and link with an external
        # service, attempt to do so and watch for any errors.
        #
        # If it doesn't need to link with it, we'll just create an entry
        # with the username and save it.
        if not hosting_account:
            hosting_account = HostingServiceAccount(
                service_name=hosting_type,
                username=username,
                hosting_url=hosting_url,
                local_site=self.local_site)

        if (hosting_service_cls.needs_authorization and
            not hosting_account.is_authorized):
            # Attempt to authorize the account.
            hosting_service = None

            if hosting_service_cls:
                hosting_service = hosting_service_cls(hosting_account)

            repository_extra_data = self._build_repository_extra_data(
                hosting_service, hosting_type)

            try:
                hosting_account.service.authorize(
                    username, password,
                    hosting_url=hosting_url,
                    two_factor_auth_code=two_factor_auth_code,
<<<<<<< HEAD
                    local_site_name=self.local_site_name)
            except TwoFactorAuthCodeRequiredError as e:
=======
                    tool_name=tool_name,
                    local_site_name=self.local_site_name,
                    **repository_extra_data)
            except TwoFactorAuthCodeRequiredError, e:
>>>>>>> 2e633753
                self.errors['hosting_account'] = \
                    self.error_class([unicode(e)])
                hosting_info = self.hosting_service_info[hosting_type]
                hosting_info['needs_two_factor_auth_code'] = True
                return
            except AuthorizationError as e:
                self.errors['hosting_account'] = self.error_class([
                    _('Unable to link the account: %s') % e,
                ])
                return
            except Exception as e:
                self.errors['hosting_account'] = self.error_class([
                    _('Unknown error when linking the account: %s') % e,
                ])
                return

            # Flag that we've linked the account. If there are any
            # validation errors, and this flag is set, we tell the user
            # that we successfully linked and they don't have to do it
            # again.
            self.hosting_account_linked = True
            hosting_account.save()

        self.data['hosting_account'] = hosting_account
        self.cleaned_data['hosting_account'] = hosting_account

        try:
            self.cleaned_data.update(hosting_service_cls.get_repository_fields(
                hosting_account.username, hosting_account.hosting_url, plan,
                tool_name, field_vars))
        except KeyError as e:
            raise ValidationError([six.text_type(e)])

    def _clean_bug_tracker_info(self):
        """Clean the bug tracker information.

        This will figure out the defaults for all the bug tracker fields,
        based on the stored bug tracker settings.
        """
        use_hosting = self.cleaned_data['bug_tracker_use_hosting']
        plan = self.cleaned_data['bug_tracker_plan'] or self.DEFAULT_PLAN_ID
        bug_tracker_type = self.cleaned_data['bug_tracker_type']
        bug_tracker_url = ''

        if use_hosting:
            # We're using the main repository form fields instead of the
            # custom bug tracker fields.
            hosting_type = self.cleaned_data['hosting_type']

            if hosting_type == self.NO_HOSTING_SERVICE_ID:
                self.errors['bug_tracker_use_hosting'] = self.error_class([
                    _('A hosting service must be chosen in order to use this')
                ])
                return

            plan = self.cleaned_data['repository_plan'] or self.DEFAULT_PLAN_ID
            hosting_service_cls = get_hosting_service(hosting_type)

            # We already validated server-side that the hosting service
            # exists.
            assert hosting_service_cls

            if (hosting_service_cls.supports_bug_trackers and
                self.cleaned_data.get('hosting_account')):
                # We have a valid hosting account linked up, so we can
                # process this and copy over the account information.
                form = self.repository_forms[hosting_type][plan]
                new_data = self.cleaned_data.copy()
                new_data.update(form.cleaned_data)
                new_data['hosting_account_username'] = \
                    self.cleaned_data['hosting_account'].username
                new_data['hosting_url'] = \
                    self.cleaned_data['hosting_account'].hosting_url

                bug_tracker_url = hosting_service_cls.get_bug_tracker_field(
                    plan, new_data)
        elif bug_tracker_type == self.CUSTOM_BUG_TRACKER_ID:
            # bug_tracker_url should already be in cleaned_data.
            return
        elif bug_tracker_type != self.NO_BUG_TRACKER_ID:
            # We're using a bug tracker of a certain type. We need to
            # get the right data, strip the prefix on the forms, and
            # build the bug tracker URL from that.
            hosting_service_cls = get_hosting_service(bug_tracker_type)

            if not hosting_service_cls:
                self.errors['bug_tracker_type'] = self.error_class([
                    _('This bug tracker type is not supported')
                ])
                return

            form = self.bug_tracker_forms[bug_tracker_type][plan]

            new_data = {
                'hosting_account_username':
                    self.cleaned_data['bug_tracker_hosting_account_username'],
                'hosting_url':
                    self.cleaned_data['bug_tracker_hosting_url'],
            }

            if form.is_valid():
                # Strip the prefix from each bit of cleaned data in the form.
                for key, value in six.iteritems(form.cleaned_data):
                    key = key.replace(form.prefix, '')
                    new_data[key] = value

            bug_tracker_url = hosting_service_cls.get_bug_tracker_field(
                plan, new_data)

        self.cleaned_data['bug_tracker'] = bug_tracker_url
        self.data['bug_tracker'] = bug_tracker_url

    def full_clean(self):
        extra_cleaned_data = {}
        extra_errors = {}
        required_values = {}

        for field in six.itervalues(self.fields):
            required_values[field] = field.required

        if self.data:
            hosting_type = self._get_field_data('hosting_type')
            hosting_service = get_hosting_service(hosting_type)
            repository_plan = (self._get_field_data('repository_plan') or
                               self.DEFAULT_PLAN_ID)

            bug_tracker_use_hosting = \
                self._get_field_data('bug_tracker_use_hosting')

            # If using the hosting service's bug tracker, we want to ignore
            # the bug tracker form (which will be hidden) and just use the
            # hosting service's form.
            if bug_tracker_use_hosting:
                bug_tracker_type = hosting_type
                bug_tracker_service = hosting_service
                bug_tracker_plan = repository_plan
            else:
                bug_tracker_type = self._get_field_data('bug_tracker_type')
                bug_tracker_service = get_hosting_service(bug_tracker_type)
                bug_tracker_plan = (self._get_field_data('bug_tracker_plan') or
                                    self.DEFAULT_PLAN_ID)

            self.fields['bug_tracker_type'].required = \
                not bug_tracker_use_hosting

            account_pk = self._get_field_data('hosting_account')

            new_hosting_account = (
                hosting_type != self.NO_HOSTING_SERVICE_ID and not account_pk)

            if account_pk:
                account = HostingServiceAccount.objects.get(
                    pk=account_pk,
                    local_site=self.local_site)
            else:
                account = None

            self.fields['path'].required = \
                (hosting_type == self.NO_HOSTING_SERVICE_ID)

            # The repository plan will only be listed if the hosting service
            # lists some plans. Otherwise, there's nothing to require.
            for service, field in ((hosting_service, 'repository_plan'),
                                   (bug_tracker_service, 'bug_tracker_plan')):
                self.fields[field].required = service and service.plans

                if service:
                    self.fields[field].choices = [
                        (id, info['name'])
                        for id, info in service.plans or []
                    ]

            self.fields['bug_tracker_plan'].required = (
                self.fields['bug_tracker_plan'].required and
                not bug_tracker_use_hosting)

            # We want to show this as required (in the label), but not
            # actually require, since we use a blank entry as
            # "Link new account."
            self.fields['hosting_account'].required = False

            # Only require a username and password if not using an existing
            # hosting account.
            self.fields['hosting_account_username'].required = \
                new_hosting_account
            self.fields['hosting_account_password'].required = (
                hosting_service and
                hosting_service.needs_authorization and
                (new_hosting_account or
                 (account and not account.is_authorized)))
            self.fields['hosting_account_two_factor_auth_code'].required = (
                hosting_service and
                hosting_service.supports_two_factor_auth and
                self.hosting_service_info[hosting_type]
                    ['needs_two_factor_auth_code'])

            # Only require a URL if the hosting service is self-hosted.
            self.fields['hosting_url'].required = (
                hosting_service and
                hosting_service.self_hosted)

            # Only require the bug tracker username if the bug tracker field
            # requires the username.
            self.fields['bug_tracker_hosting_account_username'].required = \
                (not bug_tracker_use_hosting and
                 bug_tracker_service and
                 bug_tracker_service.get_bug_tracker_requires_username(
                     bug_tracker_plan))

            # Only require a URL if the bug tracker is self-hosted and
            # we're not using the hosting service's bug tracker.
            self.fields['bug_tracker_hosting_url'].required = (
                not bug_tracker_use_hosting and
                bug_tracker_service and
                bug_tracker_service.self_hosted)

            # Validate the custom forms and store any data or errors for later.
            custom_form_info = [
                (hosting_type, repository_plan, self.repository_forms),
            ]

            if not bug_tracker_use_hosting:
                custom_form_info.append((bug_tracker_type, bug_tracker_plan,
                                         self.bug_tracker_forms))

            for service_type, plan, form_list in custom_form_info:
                if service_type not in self.IGNORED_SERVICE_IDS:
                    form = form_list[service_type][plan]
                    form.is_bound = True

                    if form.is_valid():
                        extra_cleaned_data.update(form.cleaned_data)
                    else:
                        extra_errors.update(form.errors)
        else:
            # Validate every hosting service form and bug tracker form and
            # store any data or errors for later.
            for form_list in (self.repository_forms, self.bug_tracker_forms):
                for plans in six.itervalues(form_list):
                    for form in six.itervalues(plans):
                        if form.is_valid():
                            extra_cleaned_data.update(form.cleaned_data)
                        else:
                            extra_errors.update(form.errors)

        self.subforms_valid = not extra_errors

        super(RepositoryForm, self).full_clean()

        if self.is_valid():
            self.cleaned_data.update(extra_cleaned_data)
        else:
            self.errors.update(extra_errors)

        # Undo the required settings above. Now that we're done with them
        # for validation, we want to fix the display so that users don't
        # see the required states change.
        for field, required in six.iteritems(required_values):
            field.required = required

    def clean(self):
        """Performs validation on the form.

        This will check the form fields for errors, calling out to the
        various clean_* methods.

        It will check the repository path to see if it represents
        a valid repository and if an SSH key or HTTPS certificate needs
        to be verified.

        This will also build repository and bug tracker URLs based on other
        fields set in the form.
        """
        if not self.errors and self.subforms_valid:
            try:
                self.local_site = self.cleaned_data['local_site']

                if self.local_site:
                    self.local_site_name = self.local_site.name
            except LocalSite.DoesNotExist as e:
                raise ValidationError([e])

            self._clean_hosting_info()
            self._clean_bug_tracker_info()

            validate_review_groups(self)
            validate_users(self)

            # The clean/validation functions could create new errors, so
            # skip validating the repository path if everything else isn't
            # clean.
            if (not self.errors and
                not self.cleaned_data['reedit_repository'] and
                self.validate_repository):
                self._verify_repository_path()

            self._clean_ssh_key_association()

        return super(RepositoryForm, self).clean()

    def _clean_ssh_key_association(self):
        hosting_type = self.cleaned_data['hosting_type']
        hosting_account = self.cleaned_data['hosting_account']

        # Don't proceed if there are already errors, or if not using hosting
        # (hosting type and account should be clean by this point)
        if (self.errors or hosting_type == self.NO_HOSTING_SERVICE_ID or
            not hosting_account):
            return

        hosting_service_cls = get_hosting_service(hosting_type)
        hosting_service = hosting_service_cls(hosting_account)

        # Check the requirements for SSH key association. If the requirements
        # are not met, do not proceed.
        if (not hosting_service_cls.supports_ssh_key_association or
            not self.cleaned_data['associate_ssh_key'] or
            not self.public_key):
            return

        if not self.instance.extra_data:
            # The instance is either a new repository or a repository that
            # was previously configured without a hosting service. In either
            # case, ensure the repository is fully initialized.
            repository = self.save(commit=False)
        else:
            repository = self.instance

        key = self.ssh_client.get_user_key()

        try:
            # Try to upload the key if it hasn't already been associated.
            if not hosting_service.is_ssh_key_associated(repository, key):
                hosting_service.associate_ssh_key(repository, key)
        except SSHKeyAssociationError as e:
            logging.warning('SSHKeyAssociationError for repository "%s" (%s)'
                            % (repository, e.message))
            raise ValidationError([
                _('Unable to associate SSH key with your hosting service. '
                  'This is most often the result of a problem communicating '
                  'with the hosting service. Please try again later or '
                  'manually upload the SSH key to your hosting service.')
            ])

    def clean_path(self):
        return self.cleaned_data['path'].strip()

    def clean_mirror_path(self):
        return self.cleaned_data['mirror_path'].strip()

    def clean_bug_tracker_base_url(self):
        return self.cleaned_data['bug_tracker_base_url'].rstrip('/')

    def clean_hosting_type(self):
        """Validates that the hosting type represents a valid hosting service.

        This won't do anything if no hosting service is used.
        """
        hosting_type = self.cleaned_data['hosting_type']

        if hosting_type != self.NO_HOSTING_SERVICE_ID:
            hosting_service = get_hosting_service(hosting_type)

            if not hosting_service:
                raise ValidationError([_('Not a valid hosting service')])

        return hosting_type

    def clean_bug_tracker_type(self):
        """Validates that the bug tracker type represents a valid hosting
        service.

        This won't do anything if no hosting service is used.
        """
        bug_tracker_type = (self.cleaned_data['bug_tracker_type'] or
                            self.NO_BUG_TRACKER_ID)

        if bug_tracker_type not in self.IGNORED_SERVICE_IDS:
            hosting_service = get_hosting_service(bug_tracker_type)

            if (not hosting_service or
                not hosting_service.supports_bug_trackers):
                raise ValidationError([_('Not a valid hosting service')])

        return bug_tracker_type

    def clean_tool(self):
        """Checks the SCMTool used for this repository for dependencies.

        If one or more dependencies aren't found, they will be presented
        as validation errors.
        """
        tool = self.cleaned_data['tool']
        scmtool_class = tool.get_scmtool_class()

        errors = []

        for dep in scmtool_class.dependencies.get('modules', []):
            try:
                imp.find_module(dep)
            except ImportError:
                errors.append(_('The Python module "%s" is not installed.'
                                'You may need to restart the server '
                                'after installing it.') % dep)

        for dep in scmtool_class.dependencies.get('executables', []):
            if not is_exe_in_path(dep):
                if sys.platform == 'win32':
                    exe_name = '%s.exe' % dep
                else:
                    exe_name = dep

                errors.append(_('The executable "%s" is not in the path.')
                              % exe_name)

        if errors:
            raise ValidationError(errors)

        return tool

    def is_valid(self):
        """Returns whether or not the form is valid.

        This will return True if the form fields are all valid, if there's
        no certificate error, host key error, and if the form isn't
        being re-displayed after canceling an SSH key or HTTPS certificate
        verification.

        This also takes into account the validity of the hosting service form
        for the selected hosting service and repository plan.
        """
        if not super(RepositoryForm, self).is_valid():
            return False

        hosting_type = self.cleaned_data['hosting_type']
        plan = self.cleaned_data['repository_plan'] or self.DEFAULT_PLAN_ID

        return (not self.hostkeyerror and
                not self.certerror and
                not self.userkeyerror and
                not self.cleaned_data['reedit_repository'] and
                (hosting_type not in self.repository_forms or
                 self.repository_forms[hosting_type][plan].is_valid()))

    def save(self, commit=True, *args, **kwargs):
        """Saves the repository.

        This will thunk out to the hosting service form to save any extra
        repository data used for the hosting service, and saves the
        repository plan, if any.
        """
        repository = super(RepositoryForm, self).save(commit=False,
                                                      *args, **kwargs)
        bug_tracker_use_hosting = self.cleaned_data['bug_tracker_use_hosting']

        repository.extra_data = {
            'repository_plan': self.cleaned_data['repository_plan'],
            'bug_tracker_use_hosting': bug_tracker_use_hosting,
        }

        hosting_type = self.cleaned_data['hosting_type']
        service = get_hosting_service(hosting_type)

        if service and service.self_hosted:
            repository.extra_data['hosting_url'] = \
                self.cleaned_data['hosting_url']

        if self.cert:
            repository.extra_data['cert'] = self.cert

        try:
            repository.extra_data['use_ticket_auth'] = \
                self.cleaned_data['use_ticket_auth']
        except KeyError:
            pass

        if hosting_type in self.repository_forms:
            plan = (self.cleaned_data['repository_plan'] or
                    self.DEFAULT_PLAN_ID)
            self.repository_forms[hosting_type][plan].save(repository)

        if not bug_tracker_use_hosting:
            bug_tracker_type = self.cleaned_data['bug_tracker_type']

            if bug_tracker_type in self.bug_tracker_forms:
                plan = (self.cleaned_data['bug_tracker_plan'] or
                        self.DEFAULT_PLAN_ID)
                self.bug_tracker_forms[bug_tracker_type][plan].save(repository)
                repository.extra_data.update({
                    'bug_tracker_type': bug_tracker_type,
                    'bug_tracker_plan': plan,
                })

                bug_tracker_service = get_hosting_service(bug_tracker_type)
                assert bug_tracker_service

                if bug_tracker_service.self_hosted:
                    repository.extra_data['bug_tracker_hosting_url'] = \
                        self.cleaned_data['bug_tracker_hosting_url']

                if bug_tracker_service.get_bug_tracker_requires_username(plan):
                    repository.extra_data.update({
                        'bug_tracker-hosting_account_username':
                            self.cleaned_data[
                                'bug_tracker_hosting_account_username'],
                    })

        if commit:
            repository.save()

        return repository

    def _verify_repository_path(self):
        """
        Verifies the repository path to check if it's valid.

        This will check if the repository exists and if an SSH key or
        HTTPS certificate needs to be verified.
        """
        tool = self.cleaned_data.get('tool', None)

        if not tool:
            # This failed validation earlier, so bail.
            return

        scmtool_class = tool.get_scmtool_class()

        path = self.cleaned_data.get('path', '')
        username = self.cleaned_data['username']
        password = self.cleaned_data['password']

        if not path:
            self._errors['path'] = self.error_class(
                ['Repository path cannot be empty'])
            return

        hosting_type = self.cleaned_data['hosting_type']
        hosting_service_cls = get_hosting_service(hosting_type)
        hosting_service = None
        plan = None

        if hosting_service_cls:
            hosting_service = hosting_service_cls(
                self.cleaned_data['hosting_account'])

        repository_extra_data = self._build_repository_extra_data(
            hosting_service, hosting_type)

        while 1:
            # Keep doing this until we have an error we don't want
            # to ignore, or it's successful.
            try:
                if hosting_service:
                    hosting_service.check_repository(
                        path=path,
                        username=username,
                        password=password,
                        scmtool_class=scmtool_class,
                        tool_name=tool.name,
                        local_site_name=self.local_site_name,
                        plan=plan,
                        **repository_extra_data)
                else:
                    scmtool_class.check_repository(path, username, password,
                                                   self.local_site_name)

                # Success.
                break
            except BadHostKeyError as e:
                if self.cleaned_data['trust_host']:
                    try:
                        self.ssh_client.replace_host_key(e.hostname,
                                                         e.raw_expected_key,
                                                         e.raw_key)
                    except IOError as e:
                        raise ValidationError(e)
                else:
                    self.hostkeyerror = e
                    break
            except UnknownHostKeyError as e:
                if self.cleaned_data['trust_host']:
                    try:
                        self.ssh_client.add_host_key(e.hostname, e.raw_key)
                    except IOError as e:
                        raise ValidationError(e)
                else:
                    self.hostkeyerror = e
                    break
            except UnverifiedCertificateError as e:
                if self.cleaned_data['trust_host']:
                    try:
                        self.cert = scmtool_class.accept_certificate(
                            path, self.local_site_name, e.certificate)
                    except IOError as e:
                        raise ValidationError(e)
                else:
                    self.certerror = e
                    break
            except AuthenticationError as e:
                if 'publickey' in e.allowed_types and e.user_key is None:
                    self.userkeyerror = e
                    break

                raise ValidationError(e)
            except Exception as e:
                try:
                    text = six.text_type(e)
                except UnicodeDecodeError:
                    text = six.text_type(e, 'ascii', 'replace')
                raise ValidationError(text)

    def _build_repository_extra_data(self, hosting_service, hosting_type):
        """Builds extra repository data to pass to HostingService functions."""
        repository_extra_data = {}

        if hosting_service:
            plan = self.cleaned_data['repository_plan'] or self.DEFAULT_PLAN_ID

            if hosting_type in self.repository_forms:
                repository_extra_data = \
                    self.repository_forms[hosting_type][plan].cleaned_data

        return repository_extra_data

    def _get_field_data(self, field):
        return self[field].data or self.fields[field].initial

    class Meta:
        model = Repository
        widgets = {
            'path': forms.TextInput(attrs={'size': '60'}),
            'mirror_path': forms.TextInput(attrs={'size': '60'}),
            'raw_file_url': forms.TextInput(attrs={'size': '60'}),
            'bug_tracker': forms.TextInput(attrs={'size': '60'}),
            'username': forms.TextInput(attrs={'size': '30',
                                               'autocomplete': 'off'}),
            'password': forms.PasswordInput(attrs={'size': '30',
                                                   'autocomplete': 'off'}),
            'users': FilteredSelectMultiple(_('users with access'), False),
            'review_groups': FilteredSelectMultiple(
                _('review groups with access'), False),
        }<|MERGE_RESOLUTION|>--- conflicted
+++ resolved
@@ -552,15 +552,10 @@
                     username, password,
                     hosting_url=hosting_url,
                     two_factor_auth_code=two_factor_auth_code,
-<<<<<<< HEAD
-                    local_site_name=self.local_site_name)
-            except TwoFactorAuthCodeRequiredError as e:
-=======
                     tool_name=tool_name,
                     local_site_name=self.local_site_name,
                     **repository_extra_data)
-            except TwoFactorAuthCodeRequiredError, e:
->>>>>>> 2e633753
+            except TwoFactorAuthCodeRequiredError as e:
                 self.errors['hosting_account'] = \
                     self.error_class([unicode(e)])
                 hosting_info = self.hosting_service_info[hosting_type]
