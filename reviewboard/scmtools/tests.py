--- conflicted
+++ resolved
@@ -2,11 +2,8 @@
 import os
 import nose
 
-<<<<<<< HEAD
+from django.conf import settings
 from django.contrib.auth.models import AnonymousUser, User
-=======
-from django.conf import settings
->>>>>>> 4c3b9a9c
 from django.test import TestCase as DjangoTestCase
 try:
     imp.find_module("P4")
@@ -16,11 +13,8 @@
 
 from reviewboard.diffviewer.diffutils import patch
 from reviewboard.diffviewer.parser import DiffParserError
-<<<<<<< HEAD
 from reviewboard.reviews.models import Group
-=======
 from reviewboard.scmtools.bzr import BZRTool
->>>>>>> 4c3b9a9c
 from reviewboard.scmtools.core import HEAD, PRE_CREATION, ChangeSet, Revision
 from reviewboard.scmtools.errors import SCMError, FileNotFoundError
 from reviewboard.scmtools.forms import RepositoryForm
