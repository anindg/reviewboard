from __future__ import unicode_literals

import os
import re
import subprocess
import tempfile
from difflib import SequenceMatcher

from django.core.exceptions import ObjectDoesNotExist
from django.utils import six
from django.utils.translation import ugettext as _
from djblets.log import log_timed
from djblets.siteconfig.models import SiteConfiguration
from djblets.util.contextmanagers import controlled_subprocess

from reviewboard.scmtools.core import PRE_CREATION, HEAD


NEWLINE_CONVERSION_RE = re.compile(r'\r(\r?\n)?')

ALPHANUM_RE = re.compile(r'\w')
WHITESPACE_RE = re.compile(r'\s')


def convert_to_unicode(s, encoding_list):
    """Returns the passed string as a unicode object.

    If conversion to unicode fails, we try the user-specified encoding, which
    defaults to ISO 8859-15. This can be overridden by users inside the
    repository configuration, which gives users repository-level control over
    file encodings.

    Ideally, we'd like to have per-file encodings, but this is hard. The best
    we can do now is a comma-separated list of things to try.

    Returns the encoding type which was used and the decoded unicode object.
    """
    if isinstance(s, six.text_type):
        # Nothing to do
        return 'utf-8', s
    elif isinstance(s, six.string_types):
        try:
            # First try strict utf-8
            enc = 'utf-8'
            return enc, six.text_type(s, enc)
        except UnicodeError:
            # Now try any candidate encodings
            for e in encoding_list:
                try:
                    return e, six.text_type(s, e)
                except (UnicodeError, LookupError):
                    pass

            # Finally, try to convert to unicode and replace all unknown
            # characters.
            try:
                enc = 'utf-8'
                return enc, six.text_type(s, enc, errors='replace')
            except UnicodeError:
                raise Exception(
                    _("Diff content couldn't be converted to unicode using "
                      "the following encodings: %s")
                    % (['utf-8'] + encoding_list))
    else:
        raise TypeError('Value to convert is unexpected type %s', type(s))


def convert_line_endings(data):
    # Files without a trailing newline come out of Perforce (and possibly
    # other systems) with a trailing \r. Diff will see the \r and
    # add a "\ No newline at end of file" marker at the end of the file's
    # contents, which patch understands and will happily apply this to
    # a file with a trailing \r.
    #
    # The problem is that we normalize \r's to \n's, which breaks patch.
    # Our solution to this is to just remove that last \r and not turn
    # it into a \n.
    #
    # See http://code.google.com/p/reviewboard/issues/detail?id=386
    # and http://reviews.reviewboard.org/r/286/
    if data == b"":
        return b""

    if data[-1] == b"\r":
        data = data[:-1]

    return NEWLINE_CONVERSION_RE.sub(b'\n', data)


def patch(diff, file, filename, request=None):
    """Apply a diff to a file.  Delegates out to `patch` because noone
       except Larry Wall knows how to patch."""

    log_timer = log_timed("Patching file %s" % filename,
                          request=request)

    if not diff.strip():
        # Someone uploaded an unchanged file. Return the one we're patching.
        return file

    # Prepare the temporary directory if none is available
    tempdir = tempfile.mkdtemp(prefix='reviewboard.')

    (fd, oldfile) = tempfile.mkstemp(dir=tempdir)
    f = os.fdopen(fd, "w+b")
    f.write(convert_line_endings(file))
    f.close()

    diff = convert_line_endings(diff)

    newfile = '%s-new' % oldfile

    process = subprocess.Popen(['patch', '-o', newfile, oldfile],
                               stdin=subprocess.PIPE, stdout=subprocess.PIPE,
                               stderr=subprocess.PIPE, cwd=tempdir)

    with controlled_subprocess("patch", process) as p:
        stdout, stderr = p.communicate(diff)
        failure = p.returncode

    if failure:
        absolute_path = os.path.join(tempdir, os.path.basename(filename))
        with open("%s.diff" % absolute_path, 'w') as f:
            f.write(diff)

        log_timer.done()

        # FIXME: This doesn't provide any useful error report on why the patch
        # failed to apply, which makes it hard to debug.  We might also want to
        # have it clean up if DEBUG=False
        raise Exception(
            _("The patch to '%(filename)s' didn't apply cleanly. The "
              "temporary files have been left in '%(tempdir)s' for debugging "
              "purposes.\n"
              "`patch` returned: %(output)s")
            % {
                'filename': filename,
                'tempdir': tempdir,
                'output': stderr,
            })

    with open(newfile, "r") as f:
        data = f.read()

    os.unlink(oldfile)
    os.unlink(newfile)
    os.rmdir(tempdir)

    log_timer.done()

    return data


def get_original_file(filediff, request, encoding_list):
    """
    Get a file either from the cache or the SCM, applying the parent diff if
    it exists.

    SCM exceptions are passed back to the caller.
    """
    data = b""

    if filediff.source_revision != PRE_CREATION:
        repository = filediff.diffset.repository
        data = repository.get_file(
            filediff.source_file,
            filediff.source_revision,
            base_commit_id=filediff.diffset.base_commit_id,
            request=request)

        # Convert to unicode before we do anything to manipulate the string.
        encoding, data = convert_to_unicode(data, encoding_list)

        # Repository.get_file doesn't know or care about how we need line
        # endings to work. So, we'll just transform every time.
        #
        # This is mostly only a problem if the diff chunks aren't in the
        # cache, though if several people are working off the same file,
        # we'll be doing extra work to convert those line endings for each
        # of those instead of once.
        #
        # Only other option is to cache the resulting file, but then we're
        # duplicating the cached contents.
        data = convert_line_endings(data)

        # Convert back to bytes using whichever encoding we used to decode.
        data = data.encode(encoding)

    # If there's a parent diff set, apply it to the buffer.
    if filediff.parent_diff:
        data = patch(filediff.parent_diff, data, filediff.source_file,
                     request)

    return data


def get_patched_file(buffer, filediff, request):
    tool = filediff.diffset.repository.get_scmtool()
    diff = tool.normalize_patch(filediff.diff, filediff.source_file,
                                filediff.source_revision)
    return patch(diff, buffer, filediff.dest_file, request)


def get_revision_str(revision):
    if revision == HEAD:
        return "HEAD"
    elif revision == PRE_CREATION:
        return ""
    else:
        return _("Revision %s") % revision


def get_diff_files(diffset, filediff=None, interdiffset=None, request=None):
    """Generates a list of files that will be displayed in a diff.

    This will go through the given diffset/interdiffset, or a given filediff
    within that diffset, and generate the list of files that will be
    displayed. This file list will contain a bunch of metadata on the files,
    such as the index, original/modified names, revisions, associated
    filediffs/diffsets, and so on.

    This can be used along with populate_diff_chunks to build a full list
    containing all diff chunks used for rendering a side-by-side diff.
    """
    if filediff:
        filediffs = [filediff]

        if interdiffset:
            log_timer = log_timed("Generating diff file info for "
                                  "interdiffset ids %s-%s, filediff %s" %
                                  (diffset.id, interdiffset.id, filediff.id),
                                  request=request)
        else:
            log_timer = log_timed("Generating diff file info for "
                                  "diffset id %s, filediff %s" %
                                  (diffset.id, filediff.id),
                                  request=request)
    else:
        filediffs = diffset.files.select_related().all()

        if interdiffset:
            log_timer = log_timed("Generating diff file info for "
                                  "interdiffset ids %s-%s" %
                                  (diffset.id, interdiffset.id),
                                  request=request)
        else:
            log_timer = log_timed("Generating diff file info for "
                                  "diffset id %s" % diffset.id,
                                  request=request)

    # A map used to quickly look up the equivalent interfilediff given a
    # source file.
    interdiff_map = {}

    # Filediffs that were created with leading slashes stripped won't match
    # those created with them present, so we need to compare them without in
    # order for the filenames to match up properly.
    parser = diffset.repository.get_scmtool().get_parser('')

    def _normfile(filename):
        return parser.normalize_diff_filename(filename)

    if interdiffset:
        for interfilediff in interdiffset.files.all():
            interfilediff_source_file = _normfile(interfilediff.source_file)

            if (not filediff or
                _normfile(filediff.source_file) == interfilediff_source_file):
                interdiff_map[interfilediff_source_file] = interfilediff

    # In order to support interdiffs properly, we need to display diffs
    # on every file in the union of both diffsets. Iterating over one diffset
    # or the other doesn't suffice.
    #
    # We build a list of parts containing the source filediff, the interdiff
    # filediff (if specified), and whether to force showing an interdiff
    # (in the case where a file existed in the source filediff but was
    # reverted in the interdiff).
    has_interdiffset = interdiffset is not None

    filediff_parts = [
        (temp_filediff,
         interdiff_map.pop(_normfile(temp_filediff.source_file), None),
         has_interdiffset)
        for temp_filediff in filediffs
    ]

    if interdiffset:
        # We've removed everything in the map that we've already found.
        # What's left are interdiff files that are new. They have no file
        # to diff against.
        #
        # The end result is going to be a view that's the same as when you're
        # viewing a standard diff. As such, we can pretend the interdiff is
        # the source filediff and not specify an interdiff. Keeps things
        # simple, code-wise, since we really have no need to special-case
        # this.
        filediff_parts += [
            (interdiff, None, False)
            for interdiff in six.itervalues(interdiff_map)
        ]

    files = []

    for parts in filediff_parts:
        filediff, interfilediff, force_interdiff = parts

        newfile = (filediff.source_revision == PRE_CREATION)

        if interdiffset:
            # First, find out if we want to even process this one.
<<<<<<< HEAD
            # If the diffs are identical, or if the files were deleted in both
            # cases, then we can be absolutely sure that there's nothing
            # interesting to show to the user.
            if (filediff and interfilediff and
                (filediff.diff == interfilediff.diff or
                 (filediff.deleted and interfilediff.deleted))):
=======
            # If the diffs are identical, or the patched files are identical,
            # or if the files were deleted in both cases, then we can be
            # absolutely sure that there's nothing interesting to show to
            # the user.
            if (filediff and interfilediff and
                (filediff.diff == interfilediff.diff or
                 (filediff.deleted and interfilediff.deleted) or
                 (filediff.patched_sha1 is not None and
                  filediff.patched_sha1 == interfilediff.patched_sha1))):
>>>>>>> 73b1066c
                continue

            source_revision = _("Diff Revision %s") % diffset.revision

            if not interfilediff and force_interdiff:
                dest_revision = (_("Diff Revision %s - File Reverted") %
                                 interdiffset.revision)
            else:
                dest_revision = _("Diff Revision %s") % interdiffset.revision
        else:
            source_revision = get_revision_str(filediff.source_revision)

            if newfile:
                dest_revision = _("New File")
            else:
                dest_revision = _("New Change")

        tool = filediff.diffset.repository.get_scmtool()
        depot_filename = tool.normalize_path_for_display(filediff.source_file)
        dest_filename = tool.normalize_path_for_display(filediff.dest_file)

        f = {
            'depot_filename': depot_filename,
            'dest_filename': dest_filename or depot_filename,
            'revision': source_revision,
            'dest_revision': dest_revision,
            'filediff': filediff,
            'interfilediff': interfilediff,
            'force_interdiff': force_interdiff,
            'binary': filediff.binary,
            'deleted': filediff.deleted,
            'moved': filediff.moved,
            'copied': filediff.copied,
            'moved_or_copied': filediff.moved or filediff.copied,
            'newfile': newfile,
            'index': len(files),
            'chunks_loaded': False,
            'is_new_file': (newfile and not interfilediff and
                            not filediff.parent_diff),
        }

        if force_interdiff:
            f['force_interdiff_revision'] = interdiffset.revision

        files.append(f)

    log_timer.done()

    return get_sorted_filediffs(files, key=lambda f: f['filediff'])


def populate_diff_chunks(files, enable_syntax_highlighting=True,
                         request=None):
    """Populates a list of diff files with chunk data.

    This accepts a list of files (generated by get_diff_files) and generates
    diff chunk data for each file in the list. The chunk data is stored in
    the file state.
    """
    from reviewboard.diffviewer.chunk_generator import get_diff_chunk_generator

    for diff_file in files:
        generator = get_diff_chunk_generator(request,
                                             diff_file['filediff'],
                                             diff_file['interfilediff'],
                                             diff_file['force_interdiff'],
                                             enable_syntax_highlighting)
        chunks = generator.get_chunks()

        diff_file.update({
            'chunks': chunks,
            'num_chunks': len(chunks),
            'changed_chunk_indexes': [],
            'whitespace_only': len(chunks) > 0,
        })

        for j, chunk in enumerate(chunks):
            chunk['index'] = j

            if chunk['change'] != 'equal':
                diff_file['changed_chunk_indexes'].append(j)
                meta = chunk.get('meta', {})

                if not meta.get('whitespace_chunk', False):
                    diff_file['whitespace_only'] = False

        diff_file.update({
            'num_changes': len(diff_file['changed_chunk_indexes']),
            'chunks_loaded': True,
        })


def get_file_chunks_in_range(context, filediff, interfilediff,
                             first_line, num_lines):
    """
    A generator that yields chunks within a range of lines in the specified
    filediff/interfilediff.

    This is primarily intended for use with templates. It takes a
    RequestContext for looking up the user and for caching file lists,
    in order to improve performance and reduce lookup times for files that have
    already been fetched.

    Each returned chunk is a dictionary with the following fields:

      ============= ========================================================
      Variable      Description
      ============= ========================================================
      ``change``    The change type ("equal", "replace", "insert", "delete")
      ``numlines``  The number of lines in the chunk.
      ``lines``     The list of lines in the chunk.
      ``meta``      A dictionary containing metadata on the chunk
      ============= ========================================================


    Each line in the list of lines is an array with the following data:

      ======== =============================================================
      Index    Description
      ======== =============================================================
      0        Virtual line number (union of the original and patched files)
      1        Real line number in the original file
      2        HTML markup of the original file
      3        Changed regions of the original line (for "replace" chunks)
      4        Real line number in the patched file
      5        HTML markup of the patched file
      6        Changed regions of the patched line (for "replace" chunks)
      7        True if line consists of only whitespace changes
      ======== =============================================================
    """
    def find_header(headers):
        for header in reversed(headers):
            if header[0] < first_line:
                return {
                    'line': header[0],
                    'text': header[1],
                }

    interdiffset = None

    key = "_diff_files_%s_%s" % (filediff.diffset.id, filediff.id)

    if interfilediff:
        key += "_%s" % (interfilediff.id)
        interdiffset = interfilediff.diffset

    if key in context:
        files = context[key]
    else:
        assert 'user' in context

        request = context.get('request', None)
        files = get_diff_files(filediff.diffset, filediff, interdiffset,
                               request=request)
        populate_diff_chunks(files, get_enable_highlighting(context['user']),
                             request=request)
        context[key] = files

    if not files:
        raise StopIteration

    assert len(files) == 1
    last_header = [None, None]

    for chunk in files[0]['chunks']:
        if ('headers' in chunk['meta'] and
                (chunk['meta']['headers'][0] or chunk['meta']['headers'][1])):
            last_header = chunk['meta']['headers']

        lines = chunk['lines']

        if lines[-1][0] >= first_line >= lines[0][0]:
            start_index = first_line - lines[0][0]

            if first_line + num_lines <= lines[-1][0]:
                last_index = start_index + num_lines
            else:
                last_index = len(lines)

            new_chunk = {
                'lines': chunk['lines'][start_index:last_index],
                'numlines': last_index - start_index,
                'change': chunk['change'],
                'meta': chunk.get('meta', {}),
            }

            if 'left_headers' in chunk['meta']:
                left_header = find_header(chunk['meta']['left_headers'])
                right_header = find_header(chunk['meta']['right_headers'])
                del new_chunk['meta']['left_headers']
                del new_chunk['meta']['right_headers']

                if left_header or right_header:
                    header = (left_header, right_header)
                else:
                    header = last_header

                new_chunk['meta']['headers'] = header

            yield new_chunk

            first_line += new_chunk['numlines']
            num_lines -= new_chunk['numlines']

            assert num_lines >= 0
            if num_lines == 0:
                break


def get_enable_highlighting(user):
    user_syntax_highlighting = True

    if user.is_authenticated():
        try:
            profile = user.get_profile()
            user_syntax_highlighting = profile.syntax_highlighting
        except ObjectDoesNotExist:
            pass

    siteconfig = SiteConfiguration.objects.get_current()
    return (siteconfig.get('diffviewer_syntax_highlighting') and
            user_syntax_highlighting)


def get_line_changed_regions(oldline, newline):
    """Returns regions of changes between two similar lines."""
    if oldline is None or newline is None:
        return None, None

    # Use the SequenceMatcher directly. It seems to give us better results
    # for this. We should investigate steps to move to the new differ.
    differ = SequenceMatcher(None, oldline, newline)

    # This thresholds our results -- we don't want to show inter-line diffs
    # if most of the line has changed, unless those lines are very short.

    # FIXME: just a plain, linear threshold is pretty crummy here.  Short
    # changes in a short line get lost.  I haven't yet thought of a fancy
    # nonlinear test.
    if differ.ratio() < 0.6:
        return None, None

    oldchanges = []
    newchanges = []
    back = (0, 0)

    for tag, i1, i2, j1, j2 in differ.get_opcodes():
        if tag == 'equal':
            if (i2 - i1 < 3) or (j2 - j1 < 3):
                back = (j2 - j1, i2 - i1)

            continue

        oldstart, oldend = i1 - back[0], i2
        newstart, newend = j1 - back[1], j2

        if oldchanges and oldstart <= oldchanges[-1][1] < oldend:
            oldchanges[-1] = (oldchanges[-1][0], oldend)
        elif not oldline[oldstart:oldend].isspace():
            oldchanges.append((oldstart, oldend))

        if newchanges and newstart <= newchanges[-1][1] < newend:
            newchanges[-1] = (newchanges[-1][0], newend)
        elif not newline[newstart:newend].isspace():
            newchanges.append((newstart, newend))

        back = (0, 0)

    return oldchanges, newchanges


def get_sorted_filediffs(filediffs, key=None):
    """Sorts a list of filediffs.

    The list of filediffs will be sorted first by their base paths in
    ascending order.

    Within a base path, they'll be sorted by base name (minus the extension)
    in ascending order.

    If two files have the same base path and base name, we'll sort by the
    extension in descending order. This will make *.h sort ahead of *.c/cpp,
    for example.

    If the list being passed in is actually not a list of FileDiffs, it
    must provide a callable ``key`` parameter that will return a FileDiff
    for the given entry in the list. This will only be called once per
    item.
    """
    def cmp_filediffs(x, y):
        # Sort based on basepath in ascending order.
        if x[0] != y[0]:
            return cmp(x[0], y[0])

        # Sort based on filename in ascending order, then based on
        # the extension in descending order, to make *.h sort ahead of
        # *.c/cpp.
        x_file, x_ext = os.path.splitext(x[1])
        y_file, y_ext = os.path.splitext(y[1])

        if x_file == y_file:
            return cmp(y_ext, x_ext)
        else:
            return cmp(x_file, y_file)

    def make_key(filediff):
        if key:
            filediff = key(filediff)

        filename = filediff.source_file
        i = filename.rfind('/')

        if i == -1:
            return '', filename
        else:
            return filename[:i], filename[i + 1:]

    return sorted(filediffs, cmp=cmp_filediffs, key=make_key)<|MERGE_RESOLUTION|>--- conflicted
+++ resolved
@@ -309,14 +309,6 @@
 
         if interdiffset:
             # First, find out if we want to even process this one.
-<<<<<<< HEAD
-            # If the diffs are identical, or if the files were deleted in both
-            # cases, then we can be absolutely sure that there's nothing
-            # interesting to show to the user.
-            if (filediff and interfilediff and
-                (filediff.diff == interfilediff.diff or
-                 (filediff.deleted and interfilediff.deleted))):
-=======
             # If the diffs are identical, or the patched files are identical,
             # or if the files were deleted in both cases, then we can be
             # absolutely sure that there's nothing interesting to show to
@@ -326,7 +318,6 @@
                  (filediff.deleted and interfilediff.deleted) or
                  (filediff.patched_sha1 is not None and
                   filediff.patched_sha1 == interfilediff.patched_sha1))):
->>>>>>> 73b1066c
                 continue
 
             source_revision = _("Diff Revision %s") % diffset.revision
