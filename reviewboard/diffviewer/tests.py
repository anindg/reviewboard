--- conflicted
+++ resolved
@@ -288,15 +288,9 @@
         r_moves = []
         i_moves = []
 
-<<<<<<< HEAD
-        opcodes = differ.get_opcodes()
-
-        for opcodes in diffutils.process_opcode_metadata(opcodes, differ):
-=======
         opcode_generator = get_diff_opcode_generator(differ)
 
         for opcodes in opcode_generator:
->>>>>>> 593ae91e
             tag = opcodes[0]
             meta = opcodes[-1]
 
@@ -652,7 +646,6 @@
         self.assertEqual(len(saw_file_exists), 1)
 
 
-<<<<<<< HEAD
 class ProcessorsTests(TestCase):
     """Unit tests for diff processors."""
 
@@ -742,7 +735,8 @@
             ('replace', 25, 26, 20, 26),
             ('equal', 26, 40, 26, 45),
         ])
-=======
+
+
 class DiffChunkGeneratorTests(TestCase):
     """Unit tests for DiffChunkGenerator."""
     def test_get_line_changed_regions(self):
@@ -777,7 +771,6 @@
         new = 'nopqrstuvwxyz'
         regions = generator._get_line_changed_regions(old, new)
         deep_equal(regions, (None, None))
->>>>>>> 593ae91e
 
 
 class DiffRendererTests(SpyAgency, TestCase):
